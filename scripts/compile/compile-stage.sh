#!/usr/bin/env bash
#
# Copyright (c) .NET Foundation and contributors. All rights reserved.
# Licensed under the MIT license. See LICENSE file in the project root for full license information.
#

set -e

SOURCE="${BASH_SOURCE[0]}"
while [ -h "$SOURCE" ]; do # resolve $SOURCE until the file is no longer a symlink
  DIR="$( cd -P "$( dirname "$SOURCE" )" && pwd )"
  SOURCE="$(readlink "$SOURCE")"
  [[ "$SOURCE" != /* ]] && SOURCE="$DIR/$SOURCE" # if $SOURCE was a relative symlink, we need to resolve it relative to the path where the symlink file was located
done
DIR="$( cd -P "$( dirname "$SOURCE" )" && pwd )"

source "$DIR/../common/_common.sh"

[ ! -z "$TFM" ] || die "Missing required environment variable TFM"
[ ! -z "$RID" ] || die "Missing required environment variable RID"
[ ! -z "$CONFIGURATION" ] || die "Missing required environment variable CONFIGURATION"
[ ! -z "$OUTPUT_DIR" ] || die "Missing required environment variable OUTPUT_DIR"
[ ! -z "$HOST_DIR" ] || die "Missing required environment variable HOST_DIR"

<<<<<<< HEAD
PROJECTS=( \
    dotnet \
    dotnet-build \
    dotnet-compile \
    dotnet-compile-csc \
    dotnet-compile-fsc \
    dotnet-compile-native \
    dotnet-mcg \
    dotnet-new \
    dotnet-pack \
    dotnet-projectmodel-server \
    dotnet-publish \
    dotnet-repl \
    dotnet-repl-csi \
    dotnet-restore \
    dotnet-resgen \
    dotnet-run \
    dotnet-test \
)
=======
PROJECTS=$(loadBuildProjectList)
>>>>>>> a344f56b

BINARIES_FOR_COREHOST=( \
    csi \
    csc \
    vbc \
)

FILES_TO_CLEAN=( \
    README.md \
    Microsoft.DotNet.Runtime \
    Microsoft.DotNet.Runtime.dll \
    Microsoft.DotNet.Runtime.deps \
    Microsoft.DotNet.Runtime.pdb \
)

RUNTIME_OUTPUT_DIR="$OUTPUT_DIR/runtime/coreclr"

for project in $PROJECTS
do
    echo dotnet publish --native-subdirectory --framework "$TFM" --output "$OUTPUT_DIR/bin" --configuration "$CONFIGURATION" "$REPOROOT/src/$project"
    dotnet publish --native-subdirectory --framework "$TFM" --output "$OUTPUT_DIR/bin" --configuration "$CONFIGURATION" "$REPOROOT/src/$project"
done

# Bring in the runtime
dotnet publish --output "$RUNTIME_OUTPUT_DIR" --configuration "$CONFIGURATION" "$REPOROOT/src/Microsoft.DotNet.Runtime"

# Clean up bogus additional files
for file in ${FILES_TO_CLEAN[@]}
do
    [ -e "$RUNTIME_OUTPUT_DIR/$file" ] && rm "$RUNTIME_OUTPUT_DIR/$file"
done

# Copy the runtime app-local for the tools
cp -R $RUNTIME_OUTPUT_DIR/* $OUTPUT_DIR/bin

# Deploy CLR host to the output
if [[ "$OSNAME" == "osx" ]]; then
   COREHOST_LIBNAME=libhostpolicy.dylib
else
   COREHOST_LIBNAME=libhostpolicy.so
fi
cp "$HOST_DIR/corehost" "$OUTPUT_DIR/bin"
cp "$HOST_DIR/${COREHOST_LIBNAME}" "$OUTPUT_DIR/bin"

# corehostify externally-provided binaries (csc, vbc, etc.)
for binary in ${BINARIES_FOR_COREHOST[@]}
do
    cp $OUTPUT_DIR/bin/corehost $OUTPUT_DIR/bin/$binary
    mv $OUTPUT_DIR/bin/${binary}.exe $OUTPUT_DIR/bin/${binary}.dll
done

cd $OUTPUT_DIR

# Fix up permissions. Sometimes they get dropped with the wrong info
find . -type f | xargs chmod 644
$REPOROOT/scripts/build/fix-mode-flags.sh

#if [ ! -f "$OUTPUT_DIR/bin/csc.ni.exe" ]; then
    #info "Crossgenning Roslyn compiler ..."
    #$REPOROOT/scripts/crossgen/crossgen_roslyn.sh "$OUTPUT_DIR/bin"
#fi

# Make OUTPUT_DIR Folder Accessible
chmod -R a+r $OUTPUT_DIR

# No compile native support in centos yet
# https://github.com/dotnet/cli/issues/453
if [ "$OSNAME" != "centos" ]; then
    # Copy in AppDeps
    if [ ! -d "$OUTPUT_DIR/bin/appdepsdk" ]; then
        header "Acquiring Native App Dependencies"
        DOTNET_HOME=$OUTPUT_DIR DOTNET_TOOLS=$OUTPUT_DIR $REPOROOT/scripts/build/build_appdeps.sh "$OUTPUT_DIR/bin"
    fi
fi

# Stamp the output with the commit metadata
COMMIT=$(git rev-parse HEAD)
echo $COMMIT > $OUTPUT_DIR/.version
echo $DOTNET_CLI_VERSION >> $OUTPUT_DIR/.version<|MERGE_RESOLUTION|>--- conflicted
+++ resolved
@@ -22,29 +22,7 @@
 [ ! -z "$OUTPUT_DIR" ] || die "Missing required environment variable OUTPUT_DIR"
 [ ! -z "$HOST_DIR" ] || die "Missing required environment variable HOST_DIR"
 
-<<<<<<< HEAD
-PROJECTS=( \
-    dotnet \
-    dotnet-build \
-    dotnet-compile \
-    dotnet-compile-csc \
-    dotnet-compile-fsc \
-    dotnet-compile-native \
-    dotnet-mcg \
-    dotnet-new \
-    dotnet-pack \
-    dotnet-projectmodel-server \
-    dotnet-publish \
-    dotnet-repl \
-    dotnet-repl-csi \
-    dotnet-restore \
-    dotnet-resgen \
-    dotnet-run \
-    dotnet-test \
-)
-=======
 PROJECTS=$(loadBuildProjectList)
->>>>>>> a344f56b
 
 BINARIES_FOR_COREHOST=( \
     csi \
