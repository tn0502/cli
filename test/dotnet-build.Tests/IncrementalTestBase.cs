﻿// Copyright (c) .NET Foundation and contributors. All rights reserved.
// Licensed under the MIT license. See LICENSE file in the project root for full license information.

using System;
using System.Collections.Generic;
using System.IO;
using System.Linq;
using Microsoft.DotNet.Cli.Utils;
using Microsoft.DotNet.Tools.Test.Utilities;

namespace Microsoft.DotNet.Tools.Builder.Tests
{
    public class IncrementalTestBase : TestBase
    {
        protected virtual string MainProject
        {
            get; set;
        }

        protected virtual string ExpectedOutput
        {
            get; set;
        }

        protected virtual string TestProjectRoot
        {
            get; set;
        }

        protected IncrementalTestBase()
        {

        }


        public IncrementalTestBase(string testProjectsRoot, string mainProject, string expectedOutput)
        {
            MainProject = mainProject;
            ExpectedOutput = expectedOutput;
            TestProjectRoot = testProjectsRoot;
        }

        protected void TouchSourcesOfProject()
        {
            TouchSourcesOfProject(MainProject);
        }

        protected void TouchSourcesOfProject(string projectToTouch)
        {
            foreach (var sourceFile in GetSourceFilesForProject(projectToTouch))
            {
                TouchFile(sourceFile);
            }
        }

        protected static void TouchFile(string file)
        {
            File.SetLastWriteTimeUtc(file, DateTime.UtcNow);
        }

        protected CommandResult BuildProject(bool noDependencies = false, bool noIncremental = false, bool expectBuildFailure = false)
        {
            var mainProjectFile = GetProjectFile(MainProject);
            return BuildProject(mainProjectFile, noIncremental, expectBuildFailure);
        }

<<<<<<< HEAD
        protected CommandResult BuildProject(string projectFile, bool noIncremental = false, bool expectBuildFailure = false)
        {
            var buildCommand = new BuildCommand(projectFile, output: GetOutputDir(), framework: "dnxcore50", noIncremental: noIncremental);
=======
            var buildCommand = new BuildCommand(mainProjectFile, output: GetBinRoot(), framework: "dnxcore50",  noIncremental : noIncremental, noDependencies : noDependencies);
>>>>>>> 3188d055
            var result = buildCommand.ExecuteWithCapturedOutput();

            if (!expectBuildFailure)
            {
                result.Should().Pass();
                TestOutputExecutable(GetOutputExePath(), buildCommand.GetOutputExecutableName(), ExpectedOutput);
            }
            else
            {
                result.Should().Fail();
            }

            return result;
        }

        protected virtual string GetOutputExePath()
        {
            return GetBinRoot();
        }

        protected virtual string GetOutputDir()
        {
            return GetBinRoot();
        }

        protected string GetBinRoot()
        {
            return Path.Combine(TestProjectRoot, "bin");
        }

        protected virtual string GetProjectDirectory(string projectName)
        {
            return Path.Combine(TestProjectRoot);
        }

        protected string GetProjectFile(string projectName)
        {
            return Path.Combine(GetProjectDirectory(projectName), "project.json");
        }

        private string GetOutputFileForProject(string projectName)
        {
            return Path.Combine(GetCompilationOutputPath(), projectName + ".dll");
        }

        private IEnumerable<string> GetSourceFilesForProject(string projectName)
        {
            return Directory.EnumerateFiles(GetProjectDirectory(projectName)).
                Where(f => f.EndsWith(".cs"));
        }

        protected string GetCompilationOutputPath()
        {
            var executablePath = Path.Combine(GetBinRoot(), "Debug", "dnxcore50");

            return executablePath;
        }
    }
}<|MERGE_RESOLUTION|>--- conflicted
+++ resolved
@@ -64,13 +64,9 @@
             return BuildProject(mainProjectFile, noIncremental, expectBuildFailure);
         }
 
-<<<<<<< HEAD
-        protected CommandResult BuildProject(string projectFile, bool noIncremental = false, bool expectBuildFailure = false)
+        protected CommandResult BuildProject(string projectFile, bool noDependencies = false, bool noIncremental = false, bool expectBuildFailure = false)
         {
-            var buildCommand = new BuildCommand(projectFile, output: GetOutputDir(), framework: "dnxcore50", noIncremental: noIncremental);
-=======
-            var buildCommand = new BuildCommand(mainProjectFile, output: GetBinRoot(), framework: "dnxcore50",  noIncremental : noIncremental, noDependencies : noDependencies);
->>>>>>> 3188d055
+            var buildCommand = new BuildCommand(projectFile, output: GetOutputDir(), framework: "dnxcore50", noIncremental: noIncremental, noDependencies : noDependencies);
             var result = buildCommand.ExecuteWithCapturedOutput();
 
             if (!expectBuildFailure)
